# ----------------------------------------------------------------------------
# Copyright (c) 2017-2018, QIIME 2 development team.
#
# Distributed under the terms of the Modified BSD License.
#
# The full license is in the file LICENSE, distributed with this software.
# ----------------------------------------------------------------------------


from sklearn.ensemble import IsolationForest
from sklearn.metrics import mean_squared_error, accuracy_score
from sklearn.feature_extraction import DictVectorizer
from sklearn.pipeline import Pipeline

import qiime2
import pandas as pd
import biom

from .utilities import (split_optimize_classify, _visualize, _load_data,
                        _maz_score, _visualize_maturity_index,
                        _set_parameters_and_estimator,
                        _disable_feature_selection, _select_estimator,
                        nested_cross_validation, _fit_estimator,
                        _map_params_to_pipeline)


defaults = {
    'test_size': 0.2,
    'step': 0.05,
    'cv': 5,
    'n_jobs': 1,
    'n_estimators': 100,
    'estimator_c': 'RandomForestClassifier',
    'estimator_r': 'RandomForestRegressor',
    'palette': 'sirocco'
}


def classify_samples(output_dir: str, table: biom.Table,
                     metadata: qiime2.CategoricalMetadataColumn,
                     test_size: float=defaults['test_size'],
                     step: float=defaults['step'],
                     cv: int=defaults['cv'], random_state: int=None,
                     n_jobs: int=defaults['n_jobs'],
                     n_estimators: int=defaults['n_estimators'],
                     estimator: str=defaults['estimator_c'],
                     optimize_feature_selection: bool=False,
                     parameter_tuning: bool=False,
                     palette: str=defaults['palette'],
                     missing_samples: str='error') -> None:

    # extract column name from CategoricalMetadataColumn
    column = metadata.to_series().name

    # disable feature selection for unsupported estimators
    optimize_feature_selection, calc_feature_importance = \
        _disable_feature_selection(estimator, optimize_feature_selection)

    # specify parameters and distributions to sample from for parameter tuning
    estimator, param_dist, parameter_tuning = _set_parameters_and_estimator(
        estimator, table, metadata, column, n_estimators, n_jobs, cv,
        random_state, parameter_tuning, classification=True,
        missing_samples=missing_samples)

    estimator, cm, accuracy, importances = split_optimize_classify(
        table, metadata, column, estimator, output_dir,
        test_size=test_size, step=step, cv=cv, random_state=random_state,
        n_jobs=n_jobs, optimize_feature_selection=optimize_feature_selection,
        parameter_tuning=parameter_tuning, param_dist=param_dist,
        calc_feature_importance=calc_feature_importance, palette=palette,
        missing_samples=missing_samples)

    _visualize(output_dir, estimator, cm, accuracy, importances,
               optimize_feature_selection, title='classification predictions')


def fit_classifier(table: biom.Table,
                   metadata: qiime2.CategoricalMetadataColumn,
                   step: float=defaults['step'], cv: int=defaults['cv'],
                   random_state: int=None, n_jobs: int=defaults['n_jobs'],
                   n_estimators: int=defaults['n_estimators'],
                   estimator: str=defaults['estimator_c'],
                   optimize_feature_selection: bool=False,
                   parameter_tuning: bool=False) -> (Pipeline, pd.DataFrame):
    estimator, importance = _fit_estimator(
        table, metadata, estimator, n_estimators, step, cv, random_state,
        n_jobs, optimize_feature_selection, parameter_tuning,
        classification=True)

    return estimator, importance


def fit_regressor(table: biom.Table,
                  metadata: qiime2.CategoricalMetadataColumn,
                  step: float=defaults['step'], cv: int=defaults['cv'],
                  random_state: int=None, n_jobs: int=defaults['n_jobs'],
                  n_estimators: int=defaults['n_estimators'],
                  estimator: str=defaults['estimator_r'],
                  optimize_feature_selection: bool=False,
                  parameter_tuning: bool=False) -> (Pipeline, pd.DataFrame):
    estimator, importance = _fit_estimator(
        table, metadata, estimator, n_estimators, step, cv, random_state,
        n_jobs, optimize_feature_selection, parameter_tuning,
        classification=False)

    return estimator, importance


def regress_samples(output_dir: str, table: biom.Table,
                    metadata: qiime2.NumericMetadataColumn,
                    test_size: float=defaults['test_size'],
                    step: float=defaults['step'],
                    cv: int=defaults['cv'], random_state: int=None,
                    n_jobs: int=defaults['n_jobs'],
                    n_estimators: int=defaults['n_estimators'],
                    estimator: str=defaults['estimator_r'],
                    optimize_feature_selection: bool=False,
                    stratify: str=False, parameter_tuning: bool=False,
                    missing_samples: str='error') -> None:

    # extract column name from NumericMetadataColumn
    column = metadata.to_series().name

    # disable feature selection for unsupported estimators
    optimize_feature_selection, calc_feature_importance = \
        _disable_feature_selection(estimator, optimize_feature_selection)

    # specify parameters and distributions to sample from for parameter tuning
    estimator, param_dist, parameter_tuning = _set_parameters_and_estimator(
        estimator, table, metadata, column, n_estimators, n_jobs, cv,
        random_state, parameter_tuning, classification=True,
        missing_samples=missing_samples)

    estimator, cm, accuracy, importances = split_optimize_classify(
        table, metadata, column, estimator, output_dir,
        test_size=test_size, step=step, cv=cv, random_state=random_state,
        n_jobs=n_jobs, optimize_feature_selection=optimize_feature_selection,
        parameter_tuning=parameter_tuning, param_dist=param_dist,
        calc_feature_importance=calc_feature_importance,
        scoring=mean_squared_error, stratify=stratify, classification=False,
        missing_samples=missing_samples)

    _visualize(output_dir, estimator, cm, accuracy, importances,
               optimize_feature_selection, title='regression predictions')


def regress_samples_ncv(
        table: biom.Table, metadata: qiime2.NumericMetadataColumn,
        cv: int=defaults['cv'], random_state: int=None,
        n_jobs: int=defaults['n_jobs'],
        n_estimators: int=defaults['n_estimators'],
<<<<<<< HEAD
        estimator: str='RandomForestRegressor', stratify: str=False,
        parameter_tuning: bool=False,
        missing_samples: str='error') -> (pd.Series, pd.DataFrame):
=======
        estimator: str=defaults['estimator_r'], stratify: str=False,
        parameter_tuning: bool=False) -> (pd.Series, pd.DataFrame):
>>>>>>> e6643ce8

    y_pred, importances = nested_cross_validation(
        table, metadata, cv, random_state, n_jobs, n_estimators, estimator,
        stratify, parameter_tuning, classification=False,
        scoring=mean_squared_error, missing_samples=missing_samples)
    return y_pred, importances


def classify_samples_ncv(
        table: biom.Table, metadata: qiime2.CategoricalMetadataColumn,
        cv: int=defaults['cv'], random_state: int=None,
        n_jobs: int=defaults['n_jobs'],
        n_estimators: int=defaults['n_estimators'],
<<<<<<< HEAD
        estimator: str=defaults['estimator_r'],
        parameter_tuning: bool=False,
        missing_samples: str='error') -> (pd.Series, pd.DataFrame):
=======
        estimator: str=defaults['estimator_c'],
        parameter_tuning: bool=False) -> (pd.Series, pd.DataFrame):
>>>>>>> e6643ce8

    y_pred, importances = nested_cross_validation(
        table, metadata, cv, random_state, n_jobs, n_estimators, estimator,
        stratify=True, parameter_tuning=parameter_tuning, classification=False,
        scoring=accuracy_score, missing_samples=missing_samples)
    return y_pred, importances


def maturity_index(output_dir: str, table: biom.Table,
                   metadata: qiime2.Metadata, column: str, group_by: str,
                   control: str, estimator: str=defaults['estimator_r'],
                   n_estimators: int=defaults['n_estimators'],
                   test_size: float=defaults['test_size'],
                   step: float=defaults['step'], cv: int=defaults['cv'],
                   random_state: int=None,
                   n_jobs: int=defaults['n_jobs'], parameter_tuning: bool=True,
                   optimize_feature_selection: bool=True, stratify: str=False,
                   maz_stats: bool=True, missing_samples: str='error') -> None:

    # select estimator
    param_dist, estimator = _select_estimator(estimator, n_jobs, n_estimators)
    estimator = Pipeline([('dv', DictVectorizer()), ('est', estimator)])
    param_dist = _map_params_to_pipeline(param_dist)

    # split input data into control and treatment groups
<<<<<<< HEAD
    table, metadata = _load_data(
        table, metadata, missing_samples=missing_samples)
    md_control = metadata[metadata[group_by] == control]
    table_control = table.loc[list(md_control.index.values)]
=======
    table, metadata = _load_data(table, metadata)
    fancy_index = metadata[group_by] == control
    md_control = metadata[fancy_index]
    table_control = [t for t, f in zip(table, fancy_index) if f]
>>>>>>> e6643ce8

    # train model on control data
    estimator, cm, accuracy, importances = split_optimize_classify(
        table_control, md_control, column, estimator, output_dir,
        random_state=random_state, n_jobs=n_jobs, test_size=test_size,
        step=step, cv=cv, parameter_tuning=parameter_tuning,
        optimize_feature_selection=optimize_feature_selection,
        param_dist=param_dist, calc_feature_importance=True, load_data=False,
        scoring=mean_squared_error, stratify=stratify, classification=False,
        missing_samples='ignore')

    # predict treatment data
    index = importances.index
    table = [{k: r[k] for k in r.keys() & index} for r in table]
    y_pred = estimator.predict(table)
    predicted_column = 'predicted {0}'.format(column)
    metadata[predicted_column] = y_pred

    # calculate MAZ score
    metadata = _maz_score(
        metadata, predicted_column, column, group_by, control)

    # visualize
    table = estimator.named_steps.dv.transform(table).todense()
    table = pd.DataFrame(table, index=metadata.index,
                         columns=estimator.named_steps.dv.get_feature_names())
    _visualize_maturity_index(table, metadata, group_by, column,
                              predicted_column, importances, estimator,
                              accuracy, output_dir, maz_stats=maz_stats)


# The following method is experimental and is not registered in the current
# release. Any use of the API is at user's own risk.
def detect_outliers(table: biom.Table,
                    metadata: qiime2.Metadata, subset_column: str=None,
                    subset_value: str=None,
                    n_estimators: int=defaults['n_estimators'],
                    contamination: float=0.05, random_state: int=None,
                    n_jobs: int=defaults['n_jobs'],
                    missing_samples: str='ignore') -> (pd.Series):

    features, sample_md = _load_data(
        table, metadata, missing_samples=missing_samples)

    # if opting to train on a subset, choose subset that fits criteria
    if subset_column and subset_value:
        X_train = \
            [f for s, f in
             zip(sample_md[subset_column] == subset_value, features) if s]
    # raise error if subset_column or subset_value (but not both) are set
    elif subset_column is not None or subset_value is not None:
        raise ValueError((
            'subset_column and subset_value must both be provided with a '
            'valid value to perform model training on a subset of data.'))
    else:
        X_train = features

    # fit isolation tree
    estimator = Pipeline(
        [('dv', DictVectorizer()),
         ('est', IsolationForest(n_jobs=n_jobs, n_estimators=n_estimators,
                                 contamination=contamination,
                                 random_state=random_state))])
    estimator.fit(X_train)

    # predict outlier status
    y_pred = estimator.predict(features)
    y_pred = pd.Series(y_pred, index=sample_md.index)
    # predict reports whether sample is an inlier; change to outlier status
    y_pred[y_pred == -1] = 'True'
    y_pred[y_pred == 1] = 'False'
    y_pred.name = "outlier"
    return y_pred<|MERGE_RESOLUTION|>--- conflicted
+++ resolved
@@ -81,11 +81,12 @@
                    n_estimators: int=defaults['n_estimators'],
                    estimator: str=defaults['estimator_c'],
                    optimize_feature_selection: bool=False,
-                   parameter_tuning: bool=False) -> (Pipeline, pd.DataFrame):
+                   parameter_tuning: bool=False,
+                   missing_samples: str='error') -> (Pipeline, pd.DataFrame):
     estimator, importance = _fit_estimator(
         table, metadata, estimator, n_estimators, step, cv, random_state,
         n_jobs, optimize_feature_selection, parameter_tuning,
-        classification=True)
+        missing_samples=missing_samples, classification=True)
 
     return estimator, importance
 
@@ -97,11 +98,12 @@
                   n_estimators: int=defaults['n_estimators'],
                   estimator: str=defaults['estimator_r'],
                   optimize_feature_selection: bool=False,
-                  parameter_tuning: bool=False) -> (Pipeline, pd.DataFrame):
+                  parameter_tuning: bool=False,
+                  missing_samples: str='error') -> (Pipeline, pd.DataFrame):
     estimator, importance = _fit_estimator(
         table, metadata, estimator, n_estimators, step, cv, random_state,
         n_jobs, optimize_feature_selection, parameter_tuning,
-        classification=False)
+        missing_samples=missing_samples, classification=False)
 
     return estimator, importance
 
@@ -149,14 +151,9 @@
         cv: int=defaults['cv'], random_state: int=None,
         n_jobs: int=defaults['n_jobs'],
         n_estimators: int=defaults['n_estimators'],
-<<<<<<< HEAD
-        estimator: str='RandomForestRegressor', stratify: str=False,
+        estimator: str=defaults['estimator_r'], stratify: str=False,
         parameter_tuning: bool=False,
         missing_samples: str='error') -> (pd.Series, pd.DataFrame):
-=======
-        estimator: str=defaults['estimator_r'], stratify: str=False,
-        parameter_tuning: bool=False) -> (pd.Series, pd.DataFrame):
->>>>>>> e6643ce8
 
     y_pred, importances = nested_cross_validation(
         table, metadata, cv, random_state, n_jobs, n_estimators, estimator,
@@ -170,14 +167,9 @@
         cv: int=defaults['cv'], random_state: int=None,
         n_jobs: int=defaults['n_jobs'],
         n_estimators: int=defaults['n_estimators'],
-<<<<<<< HEAD
-        estimator: str=defaults['estimator_r'],
+        estimator: str=defaults['estimator_c'],
         parameter_tuning: bool=False,
         missing_samples: str='error') -> (pd.Series, pd.DataFrame):
-=======
-        estimator: str=defaults['estimator_c'],
-        parameter_tuning: bool=False) -> (pd.Series, pd.DataFrame):
->>>>>>> e6643ce8
 
     y_pred, importances = nested_cross_validation(
         table, metadata, cv, random_state, n_jobs, n_estimators, estimator,
@@ -203,17 +195,11 @@
     param_dist = _map_params_to_pipeline(param_dist)
 
     # split input data into control and treatment groups
-<<<<<<< HEAD
     table, metadata = _load_data(
         table, metadata, missing_samples=missing_samples)
-    md_control = metadata[metadata[group_by] == control]
-    table_control = table.loc[list(md_control.index.values)]
-=======
-    table, metadata = _load_data(table, metadata)
     fancy_index = metadata[group_by] == control
     md_control = metadata[fancy_index]
     table_control = [t for t, f in zip(table, fancy_index) if f]
->>>>>>> e6643ce8
 
     # train model on control data
     estimator, cm, accuracy, importances = split_optimize_classify(
