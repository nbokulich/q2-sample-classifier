# ----------------------------------------------------------------------------
# Copyright (c) 2017-2018, QIIME 2 development team.
#
# Distributed under the terms of the Modified BSD License.
#
# The full license is in the file LICENSE, distributed with this software.
# ----------------------------------------------------------------------------

import collections

from sklearn.ensemble import IsolationForest
from sklearn.metrics import mean_squared_error, accuracy_score
from sklearn.feature_extraction import DictVectorizer
from sklearn.pipeline import Pipeline

import qiime2
import pandas as pd
import biom
import skbio

from .utilities import (split_optimize_classify, _visualize, _load_data,
                        _set_parameters_and_estimator,
                        _prepare_training_data, _disable_feature_selection,
                        nested_cross_validation, _fit_estimator,
                        _extract_features, _plot_accuracy,
<<<<<<< HEAD
                        _summarize_estimator)
=======
                        _summarize_estimator, _validate_metadata_is_superset,
                        )
from q2_longitudinal._utilities import _validate_input_columns
>>>>>>> 55a41979


defaults = {
    'test_size': 0.2,
    'step': 0.05,
    'cv': 5,
    'n_jobs': 1,
    'n_estimators': 100,
    'estimator_c': 'RandomForestClassifier',
    'estimator_r': 'RandomForestRegressor',
    'palette': 'sirocco',
    'missing_samples': 'error'
}


def classify_samples_from_dist(ctx, distance_matrix, metadata, k=1,
                               palette=defaults['palette']):
    ''' Returns knn classifier results from a distance matrix.'''
    distance_matrix = distance_matrix.view(skbio.DistanceMatrix)
    predictions = []
    metadata_series = metadata.to_series()
    for i, row in enumerate(distance_matrix):
        dists = []
        categories = []
        for j, dist in enumerate(row):
            if j == i:
                continue  # exclude self
            dists.append(dist)
            categories.append(metadata_series[distance_matrix.ids[j]])

        # k-long series of (category: dist) ordered small -> large
        nn_categories = pd.Series(dists, index=categories).nsmallest(k)
        counter = collections.Counter(nn_categories.index)
        max_counts = max(counter.values())
        # in order of closeness, pick a category that is or shares
        # max_counts
        for category in nn_categories.index:
            if counter[category] == max_counts:
                predictions.append(category)
                break

    predictions = pd.Series(predictions, index=distance_matrix.ids)
    predictions.index.name = 'SampleID'
    pred = qiime2.Artifact.import_data(
        'SampleData[ClassifierPredictions]', predictions)

    confusion = ctx.get_action('sample_classifier', 'confusion_matrix')
    accuracy_results, = confusion(
        pred, metadata, missing_samples='ignore', palette=palette)

    return pred, accuracy_results


def classify_samples(ctx,
                     table,
                     metadata,
                     test_size=defaults['test_size'],
                     step=defaults['step'],
                     cv=defaults['cv'],
                     random_state=None,
                     n_jobs=defaults['n_jobs'],
                     n_estimators=defaults['n_estimators'],
                     estimator=defaults['estimator_c'],
                     optimize_feature_selection=False,
                     parameter_tuning=False,
                     palette=defaults['palette'],
                     missing_samples=defaults['missing_samples']):

    split = ctx.get_action('sample_classifier', 'split_table')
    fit = ctx.get_action('sample_classifier', 'fit_classifier')
    predict_test = ctx.get_action(
        'sample_classifier', 'predict_classification')
    summarize_estimator = ctx.get_action('sample_classifier', 'summarize')
    confusion = ctx.get_action('sample_classifier', 'confusion_matrix')

    X_train, X_test = split(table, metadata, test_size, random_state,
                            stratify=True, missing_samples=missing_samples)

    sample_estimator, importance = fit(
        X_train, metadata, step, cv, random_state, n_jobs, n_estimators,
        estimator, optimize_feature_selection, parameter_tuning,
        missing_samples='ignore')

    predictions, = predict_test(X_test, sample_estimator, n_jobs)

    summary, = summarize_estimator(sample_estimator)

    accuracy_results, = confusion(
        predictions, metadata, missing_samples='ignore', palette=palette)

    return sample_estimator, importance, predictions, summary, accuracy_results


def regress_samples(ctx,
                    table,
                    metadata,
                    test_size=defaults['test_size'],
                    step=defaults['step'],
                    cv=defaults['cv'],
                    random_state=None,
                    n_jobs=defaults['n_jobs'],
                    n_estimators=defaults['n_estimators'],
                    estimator=defaults['estimator_r'],
                    optimize_feature_selection=False,
                    stratify=False,
                    parameter_tuning=False,
                    missing_samples=defaults['missing_samples']):

    split = ctx.get_action('sample_classifier', 'split_table')
    fit = ctx.get_action('sample_classifier', 'fit_regressor')
    predict_test = ctx.get_action('sample_classifier', 'predict_regression')
    summarize_estimator = ctx.get_action('sample_classifier', 'summarize')
    scatter = ctx.get_action('sample_classifier', 'scatterplot')

    X_train, X_test = split(table, metadata, test_size, random_state,
                            stratify, missing_samples=missing_samples)

    sample_estimator, importance = fit(
        X_train, metadata, step, cv, random_state, n_jobs, n_estimators,
        estimator, optimize_feature_selection, parameter_tuning,
        missing_samples='ignore')

    predictions, = predict_test(X_test, sample_estimator, n_jobs)

    summary, = summarize_estimator(sample_estimator)

    accuracy_results, = scatter(predictions, metadata, 'ignore')

    return sample_estimator, importance, predictions, summary, accuracy_results


# this action has been replaced by the classify_samples pipeline and is no
# longer registered. Will be removed in a separate PR.
def classify_samples_basic(output_dir: str, table: biom.Table,
                           metadata: qiime2.CategoricalMetadataColumn,
                           test_size: float=defaults['test_size'],
                           step: float=defaults['step'],
                           cv: int=defaults['cv'], random_state: int=None,
                           n_jobs: int=defaults['n_jobs'],
                           n_estimators: int=defaults['n_estimators'],
                           estimator: str=defaults['estimator_c'],
                           optimize_feature_selection: bool=False,
                           parameter_tuning: bool=False,
                           palette: str=defaults['palette'],
                           missing_samples: str=defaults['missing_samples']
                           ) -> None:

    # extract column name from CategoricalMetadataColumn
    column = metadata.name

    # disable feature selection for unsupported estimators
    optimize_feature_selection, calc_feature_importance = \
        _disable_feature_selection(estimator, optimize_feature_selection)

    # specify parameters and distributions to sample from for parameter tuning
    estimator, param_dist, parameter_tuning = _set_parameters_and_estimator(
        estimator, table, metadata, column, n_estimators, n_jobs, cv,
        random_state, parameter_tuning, classification=True,
        missing_samples=missing_samples)

    estimator, cm, accuracy, importances = split_optimize_classify(
        table, metadata, column, estimator, output_dir,
        test_size=test_size, step=step, cv=cv, random_state=random_state,
        n_jobs=n_jobs, optimize_feature_selection=optimize_feature_selection,
        parameter_tuning=parameter_tuning, param_dist=param_dist,
        calc_feature_importance=calc_feature_importance, palette=palette,
        missing_samples=missing_samples)

    _visualize(output_dir, estimator, cm, importances,
               optimize_feature_selection, title='classification predictions')


def fit_classifier(table: biom.Table,
                   metadata: qiime2.CategoricalMetadataColumn,
                   step: float=defaults['step'], cv: int=defaults['cv'],
                   random_state: int=None, n_jobs: int=defaults['n_jobs'],
                   n_estimators: int=defaults['n_estimators'],
                   estimator: str=defaults['estimator_c'],
                   optimize_feature_selection: bool=False,
                   parameter_tuning: bool=False,
                   missing_samples: str=defaults['missing_samples']
                   ) -> (Pipeline, pd.DataFrame):
    estimator, importance = _fit_estimator(
        table, metadata, estimator, n_estimators, step, cv, random_state,
        n_jobs, optimize_feature_selection, parameter_tuning,
        missing_samples=missing_samples, classification=True)

    return estimator, importance


def fit_regressor(table: biom.Table,
                  metadata: qiime2.CategoricalMetadataColumn,
                  step: float=defaults['step'], cv: int=defaults['cv'],
                  random_state: int=None, n_jobs: int=defaults['n_jobs'],
                  n_estimators: int=defaults['n_estimators'],
                  estimator: str=defaults['estimator_r'],
                  optimize_feature_selection: bool=False,
                  parameter_tuning: bool=False,
                  missing_samples: str=defaults['missing_samples']
                  ) -> (Pipeline, pd.DataFrame):
    estimator, importance = _fit_estimator(
        table, metadata, estimator, n_estimators, step, cv, random_state,
        n_jobs, optimize_feature_selection, parameter_tuning,
        missing_samples=missing_samples, classification=False)

    return estimator, importance


# this action has been replaced by the regress_samples pipeline and is no
# longer registered. Will be removed in a separate PR.
def regress_samples_basic(output_dir: str, table: biom.Table,
                          metadata: qiime2.NumericMetadataColumn,
                          test_size: float=defaults['test_size'],
                          step: float=defaults['step'],
                          cv: int=defaults['cv'], random_state: int=None,
                          n_jobs: int=defaults['n_jobs'],
                          n_estimators: int=defaults['n_estimators'],
                          estimator: str=defaults['estimator_r'],
                          optimize_feature_selection: bool=False,
                          stratify: str=False, parameter_tuning: bool=False,
                          missing_samples: str=defaults['missing_samples']
                          ) -> None:

    # extract column name from NumericMetadataColumn
    column = metadata.name

    # disable feature selection for unsupported estimators
    optimize_feature_selection, calc_feature_importance = \
        _disable_feature_selection(estimator, optimize_feature_selection)

    # specify parameters and distributions to sample from for parameter tuning
    estimator, param_dist, parameter_tuning = _set_parameters_and_estimator(
        estimator, table, metadata, column, n_estimators, n_jobs, cv,
        random_state, parameter_tuning, classification=True,
        missing_samples=missing_samples)

    estimator, cm, accuracy, importances = split_optimize_classify(
        table, metadata, column, estimator, output_dir,
        test_size=test_size, step=step, cv=cv, random_state=random_state,
        n_jobs=n_jobs, optimize_feature_selection=optimize_feature_selection,
        parameter_tuning=parameter_tuning, param_dist=param_dist,
        calc_feature_importance=calc_feature_importance,
        scoring=mean_squared_error, stratify=stratify, classification=False,
        missing_samples=missing_samples)

    _visualize(output_dir, estimator, cm, importances,
               optimize_feature_selection, title='regression predictions')


def predict_base(table, sample_estimator, n_jobs):
    # extract feature data from biom
    feature_data = _extract_features(table)

    # reset n_jobs if this is a valid parameter for the estimator
    if 'est__n_jobs' in sample_estimator.get_params().keys():
        sample_estimator.set_params(est__n_jobs=n_jobs)

    # predict values and output as series
    y_pred = sample_estimator.predict(feature_data)
    # need to flatten arrays that come out as multidimensional
    y_pred = y_pred.flatten()
    y_pred = pd.Series(y_pred, index=table.ids(), name='prediction')
    y_pred.index.name = 'SampleID'

    return y_pred


def predict_classification(table: biom.Table, sample_estimator: Pipeline,
                           n_jobs: int=defaults['n_jobs']) -> pd.Series:
    return predict_base(table, sample_estimator, n_jobs)


def predict_regression(table: biom.Table, sample_estimator: Pipeline,
                       n_jobs: int=defaults['n_jobs']) -> pd.Series:
    return predict_base(table, sample_estimator, n_jobs)


def split_table(table: biom.Table, metadata: qiime2.MetadataColumn,
                test_size: float=defaults['test_size'], random_state: int=None,
                stratify: str=True,
                missing_samples: str=defaults['missing_samples']
                ) -> (biom.Table, biom.Table):
    column = metadata.name
    X_train, X_test, y_train, y_test = _prepare_training_data(
        table, metadata, column, test_size, random_state, load_data=True,
        stratify=True, missing_samples=missing_samples)
    # TODO: we can consider returning the metadata (y_train, y_test) if a
    # SampleData[Metadata] type comes into existence. For now we will just
    # throw this out.
    return X_train, X_test


def regress_samples_ncv(
        table: biom.Table, metadata: qiime2.NumericMetadataColumn,
        cv: int=defaults['cv'], random_state: int=None,
        n_jobs: int=defaults['n_jobs'],
        n_estimators: int=defaults['n_estimators'],
        estimator: str=defaults['estimator_r'], stratify: str=False,
        parameter_tuning: bool=False,
        missing_samples: str=defaults['missing_samples']
        ) -> (pd.Series, pd.DataFrame):

    y_pred, importances = nested_cross_validation(
        table, metadata, cv, random_state, n_jobs, n_estimators, estimator,
        stratify, parameter_tuning, classification=False,
        scoring=mean_squared_error, missing_samples=missing_samples)
    return y_pred, importances


def classify_samples_ncv(
        table: biom.Table, metadata: qiime2.CategoricalMetadataColumn,
        cv: int=defaults['cv'], random_state: int=None,
        n_jobs: int=defaults['n_jobs'],
        n_estimators: int=defaults['n_estimators'],
        estimator: str=defaults['estimator_c'],
        parameter_tuning: bool=False,
        missing_samples: str=defaults['missing_samples']
        ) -> (pd.Series, pd.DataFrame):

    y_pred, importances = nested_cross_validation(
        table, metadata, cv, random_state, n_jobs, n_estimators, estimator,
        stratify=True, parameter_tuning=parameter_tuning, classification=False,
        scoring=accuracy_score, missing_samples=missing_samples)
    return y_pred, importances


def scatterplot(output_dir: str, predictions: pd.Series,
                truth: qiime2.NumericMetadataColumn,
                missing_samples: str=defaults['missing_samples']) -> None:
    predictions = pd.to_numeric(predictions)

    _plot_accuracy(output_dir, predictions, truth, missing_samples,
                   classification=False, palette=None,
                   plot_title='regression scatterplot')


def confusion_matrix(output_dir: str, predictions: pd.Series,
                     truth: qiime2.CategoricalMetadataColumn,
                     missing_samples: str=defaults['missing_samples'],
                     palette: str=defaults['palette']) -> None:
    _plot_accuracy(output_dir, predictions, truth, missing_samples,
                   classification=True, palette=palette,
                   plot_title='confusion matrix')


def summarize(output_dir: str, sample_estimator: Pipeline):
    _summarize_estimator(output_dir, sample_estimator)


# The following method is experimental and is not registered in the current
# release. Any use of the API is at user's own risk.
def detect_outliers(table: biom.Table,
                    metadata: qiime2.Metadata, subset_column: str=None,
                    subset_value: str=None,
                    n_estimators: int=defaults['n_estimators'],
                    contamination: float=0.05, random_state: int=None,
                    n_jobs: int=defaults['n_jobs'],
                    missing_samples: str='ignore') -> (pd.Series):

    features, sample_md = _load_data(
        table, metadata, missing_samples=missing_samples)

    # if opting to train on a subset, choose subset that fits criteria
    if subset_column and subset_value:
        X_train = \
            [f for s, f in
             zip(sample_md[subset_column] == subset_value, features) if s]
    # raise error if subset_column or subset_value (but not both) are set
    elif subset_column is not None or subset_value is not None:
        raise ValueError((
            'subset_column and subset_value must both be provided with a '
            'valid value to perform model training on a subset of data.'))
    else:
        X_train = features

    # fit isolation tree
    estimator = Pipeline(
        [('dv', DictVectorizer()),
         ('est', IsolationForest(n_jobs=n_jobs, n_estimators=n_estimators,
                                 contamination=contamination,
                                 random_state=random_state))])
    estimator.fit(X_train)

    # predict outlier status
    y_pred = estimator.predict(features)
    y_pred = pd.Series(y_pred, index=sample_md.index)
    # predict reports whether sample is an inlier; change to outlier status
    y_pred[y_pred == -1] = 'True'
    y_pred[y_pred == 1] = 'False'
    y_pred.name = "outlier"
    return y_pred<|MERGE_RESOLUTION|>--- conflicted
+++ resolved
@@ -23,13 +23,7 @@
                         _prepare_training_data, _disable_feature_selection,
                         nested_cross_validation, _fit_estimator,
                         _extract_features, _plot_accuracy,
-<<<<<<< HEAD
                         _summarize_estimator)
-=======
-                        _summarize_estimator, _validate_metadata_is_superset,
-                        )
-from q2_longitudinal._utilities import _validate_input_columns
->>>>>>> 55a41979
 
 
 defaults = {
