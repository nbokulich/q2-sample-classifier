--- conflicted
+++ resolved
@@ -18,13 +18,8 @@
     _calculate_baseline_accuracy, _custom_palettes,
     _plot_heatmap_from_confusion_matrix)
 from q2_sample_classifier.classify import (
-<<<<<<< HEAD
-    classify_samples, regress_samples,
-    maturity_index, detect_outliers, split_table)
-=======
     classify_samples, regress_samples, regress_samples_ncv,
-    classify_samples_ncv, maturity_index, detect_outliers)
->>>>>>> 2f66dc6e
+    classify_samples_ncv, maturity_index, detect_outliers, split_table)
 from q2_sample_classifier.utilities import (
     split_optimize_classify, _set_parameters_and_estimator,
     _prepare_training_data, _optimize_feature_selection, _fit_and_predict,
