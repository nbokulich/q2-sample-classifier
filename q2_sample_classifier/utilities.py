--- conflicted
+++ resolved
@@ -73,9 +73,6 @@
 TEMPLATES = pkg_resources.resource_filename('q2_sample_classifier', 'assets')
 
 
-<<<<<<< HEAD
-def _load_data(feature_data, targets_metadata, missing_samples):
-=======
 def _extract_features(feature_data):
     ids = feature_data.ids('observation')
     features = np.empty(feature_data.shape[1], dtype=dict)
@@ -84,8 +81,7 @@
     return features
 
 
-def _load_data(feature_data, targets_metadata):
->>>>>>> e6643ce8
+def _load_data(feature_data, targets_metadata, missing_samples):
     '''Load data and generate training and test sets.
 
     feature_data: pd.DataFrame
@@ -96,15 +92,9 @@
     # Load metadata, attempt to convert to numeric
     targets = targets_metadata.to_dataframe()
 
-<<<<<<< HEAD
     if missing_samples == 'error':
         _validate_metadata_is_superset(targets, feature_data)
 
-    # filter features and targets so samples match
-    merged = feature_data.join(targets, how='inner')
-    feature_data = feature_data.loc[merged.index]
-    targets = targets.loc[merged.index]
-=======
     # filter features and targest so samples match
     index = set(targets.index)
     index = [ix for ix in feature_data.ids() if ix in index]
@@ -114,24 +104,19 @@
                zip(targets.index, feature_data.ids())) == len(targets.index) \
         and len(targets.index) == len(feature_data.ids())
     feature_data = _extract_features(feature_data)
->>>>>>> e6643ce8
 
     return feature_data, targets
 
 
-<<<<<<< HEAD
 def _validate_metadata_is_superset(metadata, table):
     metadata_ids = set(metadata.index.tolist())
-    table_ids = set(table.index.tolist())
+    table_ids = set(table.ids())
     missing_ids = table_ids.difference(metadata_ids)
     if len(missing_ids) > 0:
         raise ValueError('Missing samples in metadata: %r' % missing_ids)
 
 
-def _extract_important_features(table, top):
-=======
 def _extract_important_features(index, top):
->>>>>>> e6643ce8
     '''Find top features, match names to indices, sort.
     index: ndarray
         Feature names
@@ -298,12 +283,13 @@
 def _fit_estimator(features, targets, estimator, n_estimators=100, step=0.05,
                    cv=5, random_state=None, n_jobs=1,
                    optimize_feature_selection=False, parameter_tuning=False,
-                   classification=True):
+                   missing_samples='error', classification=True):
     # extract column name from CategoricalMetadataColumn
     column = targets.to_series().name
 
     # load data
-    X_train, y_train = _load_data(features, targets)
+    X_train, y_train = _load_data(
+        features, targets, missing_samples=missing_samples)
 
     # disable feature selection for unsupported estimators
     optimize_feature_selection, calc_feature_importance = \
@@ -806,13 +792,9 @@
         [('dv', DictVectorizer()), ('est', base_estimator)])
 
     if parameter_tuning:
-<<<<<<< HEAD
         features, targets = _load_data(
             table, metadata, missing_samples=missing_samples)
-=======
-        features, targets = _load_data(table, metadata)
         param_dist = _map_params_to_pipeline(param_dist)
->>>>>>> e6643ce8
         base_estimator = _tune_parameters(
             features, targets[column], base_estimator, param_dist,
             n_jobs=n_jobs, cv=cv, random_state=random_state).best_estimator_
