# ----------------------------------------------------------------------------
# Copyright (c) 2017-2018, QIIME 2 development team.
#
# Distributed under the terms of the Modified BSD License.
#
# The full license is in the file LICENSE, distributed with this software.
# ----------------------------------------------------------------------------

from sklearn.model_selection import (
    train_test_split, RandomizedSearchCV, KFold, StratifiedKFold)
from sklearn.metrics import accuracy_score
from sklearn.feature_selection import RFECV
from sklearn.ensemble import (RandomForestRegressor, RandomForestClassifier,
                              ExtraTreesClassifier, ExtraTreesRegressor,
                              AdaBoostClassifier, GradientBoostingClassifier,
                              AdaBoostRegressor, GradientBoostingRegressor)
from sklearn.svm import LinearSVC, SVR, SVC
from sklearn.linear_model import Ridge, Lasso, ElasticNet
from sklearn.neighbors import KNeighborsClassifier, KNeighborsRegressor
from sklearn.tree import DecisionTreeClassifier, DecisionTreeRegressor

import q2templates
import pandas as pd
import numpy as np
from os.path import join
import matplotlib.pyplot as plt
import pkg_resources
import warnings
from scipy.stats import randint

from .visuals import (_linear_regress, _plot_confusion_matrix, _plot_RFE,
                      _pairwise_stats, _two_way_anova, _regplot_from_dataframe,
                      _boxplot_from_dataframe, _lmplot_from_dataframe,
                      _clustermap_from_dataframe)


parameters = {
    'ensemble': {"max_depth": [4, 8, 16, None],
                 "max_features": [None, 'sqrt', 'log2', 0.1],
                 "min_samples_split": [0.001, 0.01, 0.1],
                 "min_weight_fraction_leaf": [0.0001, 0.001, 0.01]},
    'bootstrap': {"bootstrap": [True, False]},
    'criterion': {"criterion": ["gini", "entropy"]},
    'linear_svm': {"C": [1, 0.5, 0.1, 0.9, 0.8],
                   # should probably include penalty in grid search, but:
                   # Unsupported set of arguments: The combination of
                   # penalty='l1' and loss='hinge' is not supported
                   # "penalty": ["l1", "l2"],
                   "loss": ["hinge", "squared_hinge"],
                   "tol": [0.00001, 0.0001, 0.001]
                   # should probably include this in grid search, as
                   # dual=False is preferred when samples>features. However:
                   # Unsupported set of arguments: The combination of
                   # penalty='l2' and loss='hinge' are not supported when
                   # dual=False
                   # "dual": [True, False]
                   },
    'svm': {"C": [1, 0.5, 0.1, 0.9, 0.8],
            "tol": [0.00001, 0.0001, 0.001, 0.01],
            "shrinking": [True, False]},
    'kneighbors': {"n_neighbors": randint(2, 15),
                   "weights": ['uniform', 'distance'],
                   "leaf_size": randint(15, 100)},
    'linear': {"alpha": [0.0001, 0.01, 1.0, 10.0, 1000.0],
               "tol": [0.00001, 0.0001, 0.001, 0.01]}
}


TEMPLATES = pkg_resources.resource_filename('q2_sample_classifier', 'assets')


def _load_data(feature_data, targets_metadata):
    '''Load data and generate training and test sets.

    feature_data: pd.DataFrame
        feature X sample values.
    targets_metadata: qiime2.Metadata
        target (columns) X sample (rows) values.
    '''
    # Load metadata, attempt to convert to numeric
    targets = targets_metadata.to_dataframe()

    # filter features and targets so samples match
    merged = feature_data.join(targets, how='inner')
    feature_data = feature_data.loc[merged.index]
    targets = targets.loc[merged.index]

    return feature_data, targets


def _extract_important_features(table, top):
    '''Find top features, match names to indices, sort.
    table: pandas.DataFrame
        Source data table containing samples x features.
    top: array
        Feature importance scores, coef_ scores, or ranking of scores.
    '''
    # is top a 1-d or multi-d array?
    # coef_ is a multidimensional array of shape = [n_class-1, n_features]
    if any(isinstance(i, list) for i in top) or top.ndim > 1:
        imp = pd.DataFrame(
            top, index=["importance{0}".format(n) for n in range(len(top))]).T
    # ensemble estimators and RFECV return 1-d arrays
    else:
        imp = pd.DataFrame(top, columns=["importance"])
    imp.index = table.columns
    imp.index.name = 'feature'
    return imp


def _split_training_data(feature_data, targets, column, test_size=0.2,
                         stratify=None, random_state=None, drop_na=True):
    '''Split data sets into training and test sets.

    feature_data: pandas.DataFrame
        feature X sample values.
    targets: pandas.DataFrame
        target (columns) X sample (rows) values.
    column: str
        Target column contained in targets.
    test_size: float
        Fraction of data to be reserved as test data.
    stratify: array-like
        Stratify data using this as class labels. E.g., set to df
        column by setting stratify=df[column]
    random_state: int or None
        Int to use for seeding random state. Random if None.
    '''
    # Define target / predictor data
    targets = targets[column]

    if drop_na:
        targets = targets.dropna(axis=0, how='any')
        feature_data = feature_data.loc[targets.index]

    if test_size > 0.0:
        try:
            X_train, X_test, y_train, y_test = train_test_split(
                feature_data, targets, test_size=test_size, stratify=stratify,
                random_state=random_state)
        except ValueError:
            raise ValueError((
                'You have chosen to predict a metadata column that contains '
                'one or more values that match only one sample. For proper '
                'stratification of data into training and test sets, each '
                'class (value) must contain at least two samples. This is a '
                'requirement for classification problems, but stratification '
                'can be disabled for regression by setting stratify=False. '
                'Alternatively, remove all samples that bear a unique class '
                'label for your chosen metadata column. Note that disabling '
                'stratification can negatively impact predictive accuracy for '
                'small data sets.'))
    else:
        X_train, X_test, y_train, y_test = (
            feature_data, feature_data, targets, targets)

    return X_train, X_test, y_train, y_test


def _rfecv_feature_selection(feature_data, targets, estimator,
                             cv=5, step=1, scoring=None, n_jobs=1):
    '''Optimize feature depth by testing model accuracy at
    multiple feature depths with cross-validated recursive
    feature elimination.
    __________
    Parameters
    __________
    feature_data: pandas.DataFrame
        Training set feature data x samples.
    targets: pandas.DataFrame
        Training set target value data x samples.
    cv: int
        Number of k-fold cross-validations to perform.
    step: float or int
        If float, reduce this fraction of features at each step.
        If int, reduce this number of features at each step.
    estimator: sklearn classifier
        estimator to use, with parameters set. If none, default
        to random forests.
    n_jobs: int
        Number of parallel jobs to run.

    For other params, see sklearn.ensemble.RandomForestRegressor.

    __________
    Returns
    __________
    rfecv: sklearn estimator
        Can be used to predict target values for test data.
    importance: pandas.DataFrame
        List of top features.
    top_feature_data: pandas.DataFrame
        feature_data filtered to contain only top features.
    '''

    rfecv = RFECV(estimator=estimator, step=step, cv=cv,
                  scoring=scoring, n_jobs=n_jobs)

    rfecv.fit(feature_data, targets)

    # Describe top features
    n_opt = rfecv.n_features_
    importance = _extract_important_features(feature_data, rfecv.ranking_)
    importance = sort_importances(importance, ascending=True)[:n_opt]
    top_feature_data = feature_data.loc[:, importance.index]

    # Plot RFE accuracy
    rfep = _plot_RFE(rfecv)

    return rfecv, importance, top_feature_data, rfep


<<<<<<< HEAD
def _fit_estimator(features, targets, estimator, n_estimators=100, step=0.05,
                   cv=5, random_state=None, n_jobs=1,
                   optimize_feature_selection=False, parameter_tuning=False,
                   classification=True):
    # extract column name from CategoricalMetadataColumn
    column = metadata.to_series().name

    # load data
    X_train, y_train = _load_data(features, targets)

    # disable feature selection for unsupported estimators
    optimize_feature_selection, calc_feature_importance = \
        _disable_feature_selection(estimator, optimize_feature_selection)

    # specify parameters and distributions to sample from for parameter tuning
    estimator, param_dist, parameter_tuning = _set_parameters_and_estimator(
        estimator, table, metadata, column, n_estimators, n_jobs, cv,
        random_state, parameter_tuning, classification=True)

    # optimize training feature count
    if optimize_feature_selection:
        X_train, X_test, importance = _optimize_feature_selection(
            output_dir=None, X_train, X_test=None, y_train, estimator, cv,
            step, n_jobs)

    # optimize tuning parameters on your training set
    if parameter_tuning:
        # tune parameters
        estimator = _tune_parameters(
            X_train, y_train, estimator, param_dist, n_iter_search=20,
            n_jobs=n_jobs, cv=cv, random_state=random_state)

    # fit estimator
    estimator.fit(X_train, y_train)

    return estimator, importance
=======
def nested_cross_validation(table, metadata, cv, random_state, n_jobs,
                            n_estimators, estimator, stratify,
                            parameter_tuning, classification, scoring):
    # extract column name from NumericMetadataColumn
    column = metadata.to_series().name

    # load feature data, metadata targets
    X_train, y_train = _load_data(table, metadata)

    # disable feature selection for unsupported estimators
    optimize_feature_selection, calc_feature_importance = \
        _disable_feature_selection(estimator, False)

    # specify parameters and distributions to sample from for parameter tuning
    estimator, param_dist, parameter_tuning = _set_parameters_and_estimator(
        estimator, table, y_train[column], column, n_estimators, n_jobs, cv,
        random_state, parameter_tuning, classification)

    # predict values for all samples via (nested) CV
    scores, predictions, importances, tops = _fit_and_predict_cv(
        X_train, y_train[column], estimator, param_dist, n_jobs, scoring,
        random_state, cv, stratify, calc_feature_importance, parameter_tuning)

    # Print accuracy score to stdout
    print("Estimator Accuracy: {0} ± {1}".format(
        np.mean(scores), np.std(scores)))

    # TODO: save down estimator with tops parameters (currently the estimator
    # would be untrained, and tops parameters are not reported)

    return predictions['prediction'], importances
>>>>>>> 25049163


def split_optimize_classify(features, targets, column, estimator,
                            output_dir, test_size=0.2,
                            step=0.05, cv=5, random_state=None, n_jobs=1,
                            optimize_feature_selection=False,
                            parameter_tuning=False, param_dist=None,
                            calc_feature_importance=False, load_data=True,
                            scoring=accuracy_score, classification=True,
                            stratify=True, palette='sirocco'):
    # Load, stratify, and split training/test data
    X_train, X_test, y_train, y_test = _prepare_training_data(
        features, targets, column, test_size, random_state,
        load_data=load_data, stratify=stratify)

    # optimize training feature count
    if optimize_feature_selection:
        X_train, X_test, importance = _optimize_feature_selection(
            output_dir, X_train, X_test, y_train, estimator, cv, step, n_jobs)

    # optimize tuning parameters on your training set
    if parameter_tuning:
        # tune parameters
        estimator = _tune_parameters(
            X_train, y_train, estimator, param_dist, n_iter_search=20,
            n_jobs=n_jobs, cv=cv, random_state=random_state).best_estimator_

    # train classifier and predict test set classes
    estimator, accuracy, y_pred = _fit_and_predict(
            X_train, X_test, y_train, y_test, estimator, scoring=scoring)

    # Predict test set values and plot data, as appropriate for estimator type
    predictions, predict_plot = _predict_and_plot(
        output_dir, y_test, y_pred, estimator, accuracy,
        classification=classification, palette=palette)

    # calculate feature importances, if appropriate for the estimator
    if calc_feature_importance:
        importances = _calculate_feature_importances(X_train, estimator)
    # otherwise, if optimizing feature selection, just return ranking from RFE
    elif optimize_feature_selection:
        importances = importance
    # otherwise, we have no weights nor selection, so features==n_features
    else:
        importances = None

    return estimator, predictions, accuracy, importances


def _prepare_training_data(features, targets, column, test_size,
                           random_state, load_data=True, stratify=True):
    # load data
    if load_data:
        features, targets = _load_data(features, targets)

    # split into training and test sets
    if stratify:
        strata = targets[column]
    else:
        strata = None

    X_train, X_test, y_train, y_test = _split_training_data(
        features, targets, column, test_size, strata,
        random_state)

    return X_train, X_test, y_train, y_test


def _optimize_feature_selection(output_dir, X_train, X_test, y_train,
                                estimator, cv, step, n_jobs):
    rfecv, importance, top_feature_data, rfep = _rfecv_feature_selection(
        X_train, y_train, estimator=estimator, cv=cv, step=step, n_jobs=n_jobs)
    if output_dir:
        rfep.savefig(join(output_dir, 'rfe_plot.png'))
        rfep.savefig(join(output_dir, 'rfe_plot.pdf'))
        plt.close('all')

<<<<<<< HEAD
    X_train = X_train.loc[:, importance["feature"]]
    if X_test not None:
        X_test = X_test.loc[:, importance["feature"]]
=======
    X_train = X_train.loc[:, importance.index]
    X_test = X_test.loc[:, importance.index]
>>>>>>> 25049163

    return X_train, X_test, importance


def _calculate_feature_importances(X_train, estimator):
    # only set calc_feature_importance=True if estimator has attributes
    # feature_importances_ or coef_ to report feature importance/weights
    try:
        importances = _extract_important_features(
            X_train, estimator.feature_importances_)
    # is there a better way to determine whether estimator has coef_ ?
    except AttributeError:
        importances = _extract_important_features(
            X_train, estimator.coef_)
    return importances


def _predict_and_plot(output_dir, y_test, y_pred, estimator, accuracy,
                      classification=True, palette='sirocco'):
    if classification:
        predictions, predict_plot = _plot_confusion_matrix(
            y_test, y_pred, sorted(estimator.classes_), accuracy,
            normalize=True, palette=palette)
    else:
        predictions = _linear_regress(y_test, y_pred)
        predict_plot = _regplot_from_dataframe(y_test, y_pred)
    if output_dir is not None:
        predict_plot.get_figure().savefig(
            join(output_dir, 'predictions.png'), bbox_inches='tight')
        predict_plot.get_figure().savefig(
            join(output_dir, 'predictions.pdf'), bbox_inches='tight')
    return predictions, predict_plot


def sort_importances(importances, ascending=False):
    return importances.sort_values(
        by=importances.columns[0], ascending=ascending)


def _visualize(output_dir, estimator, cm, accuracy, importances=None,
               optimize_feature_selection=True, title='results'):

    # Need to sort out how to save estimator as sklearn.pipeline
    # This will be possible once qiime2 support pipeline actions

    pd.set_option('display.max_colwidth', -1)

    # summarize model accuracy and params
    result = pd.Series(estimator.get_params(), name='Parameter setting')
    result = q2templates.df_to_html(result.to_frame())

    cm.to_csv(join(
        output_dir, 'predictive_accuracy.tsv'), sep='\t', index=True)
    cm = q2templates.df_to_html(cm)

    if importances is not None:
        importances = sort_importances(importances)
        pd.set_option('display.float_format', '{:.3e}'.format)
        importances.to_csv(join(
            output_dir, 'feature_importance.tsv'), sep='\t', index=True)
        importances = q2templates.df_to_html(importances, index=True)

    index = join(TEMPLATES, 'index.html')
    q2templates.render(index, output_dir, context={
        'title': title,
        'result': result,
        'predictions': cm,
        'importances': importances,
        'classification': True,
        'optimize_feature_selection': optimize_feature_selection,
        'maturity_index': False})


def _visualize_maturity_index(table, metadata, group_by, column,
                              predicted_column, importances, estimator,
                              accuracy, output_dir, maz_stats=True):

    pd.set_option('display.max_colwidth', -1)

    maturity = '{0} maturity'.format(column)
    maz = '{0} MAZ score'.format(column)

    # save feature importance data and convert to html
    importances = sort_importances(importances)
    importances.to_csv(
        join(output_dir, 'feature_importance.tsv'), index=True, sep='\t')
    importance = q2templates.df_to_html(importances, index=True)

    # save predicted values, maturity, and MAZ score data
    maz_md = metadata[[group_by, column, predicted_column, maturity, maz]]
    maz_md.to_csv(join(output_dir, 'maz_scores.tsv'), sep='\t')
    if maz_stats:
        maz_aov = _two_way_anova(table, metadata, maz, group_by, column)[0]
        maz_aov.to_csv(join(output_dir, 'maz_aov.tsv'), sep='\t')
        maz_pairwise = _pairwise_stats(
            table, metadata, maz, group_by, column)
        maz_pairwise.to_csv(join(output_dir, 'maz_pairwise.tsv'), sep='\t')

    # plot control/treatment predicted vs. actual values
    g = _lmplot_from_dataframe(
        metadata, column, predicted_column, group_by)
    g.savefig(join(output_dir, 'maz_predictions.png'), bbox_inches='tight')
    g.savefig(join(output_dir, 'maz_predictions.pdf'), bbox_inches='tight')
    plt.close('all')

    # plot barplots of MAZ score vs. column (e.g., age)
    g = _boxplot_from_dataframe(metadata, column, maz, group_by)
    g.get_figure().savefig(
        join(output_dir, 'maz_boxplots.png'), bbox_inches='tight')
    g.get_figure().savefig(
        join(output_dir, 'maz_boxplots.pdf'), bbox_inches='tight')
    plt.close('all')

    # plot heatmap of column (e.g., age) vs. abundance of top features
    top = table[list(importances.index)]
    g = _clustermap_from_dataframe(top, metadata, group_by, column)
    g.savefig(join(output_dir, 'maz_heatmaps.png'), bbox_inches='tight')
    g.savefig(join(output_dir, 'maz_heatmaps.pdf'), bbox_inches='tight')

    result = pd.Series(estimator.get_params(), name='Parameter setting')
    result.append(pd.Series([accuracy], index=['Accuracy score']))
    result = q2templates.df_to_html(result.to_frame())

    index = join(TEMPLATES, 'index.html')
    q2templates.render(index, output_dir, context={
        'title': 'maturity index predictions',
        'result': result,
        'predictions': None,
        'importances': importance,
        'classification': False,
        'optimize_feature_selection': True,
        'maturity_index': True})


def _tune_parameters(X_train, y_train, estimator, param_dist, n_iter_search=20,
                     n_jobs=1, cv=None, random_state=None):
    # run randomized search
    random_search = RandomizedSearchCV(
        estimator, param_distributions=param_dist, n_iter=n_iter_search,
        n_jobs=n_jobs, cv=cv, random_state=random_state)
    random_search.fit(X_train, y_train)
    return random_search


def _fit_and_predict(X_train, X_test, y_train, y_test, estimator,
                     scoring=accuracy_score):
    '''train and test estimators.
    scoring: str
        use accuracy_score for classification, mean_squared_error for
        regression.
    '''
    estimator.fit(X_train, y_train)
    y_pred = estimator.predict(X_test)
    accuracy = scoring(y_test, pd.DataFrame(y_pred))

    return estimator, accuracy, y_pred


def _fit_and_predict_cv(table, metadata, estimator, param_dist, n_jobs,
                        scoring=accuracy_score, random_state=None, cv=10,
                        stratify=True, calc_feature_importance=False,
                        parameter_tuning=False):
    '''train and test estimators via cross-validation.
    scoring: str
        use accuracy_score for classification, mean_squared_error for
        regression.
    '''
    # Set CV method
    if stratify:
        _cv = StratifiedKFold(
            n_splits=cv, shuffle=True, random_state=random_state)
    else:
        _cv = KFold(n_splits=cv, shuffle=True, random_state=random_state)

    predictions = pd.DataFrame()
    scores = []
    top_params = []
    importances = []
    for train_index, test_index in _cv.split(table, metadata):
        X_train = table.iloc[train_index]
        y_train = metadata.iloc[train_index]
        # perform parameter tuning in inner loop
        if parameter_tuning:
            estimator = _tune_parameters(
                X_train, y_train, estimator, param_dist,
                n_iter_search=20, n_jobs=n_jobs, cv=cv,
                random_state=random_state).best_estimator_
        else:
            # fit estimator on inner outer training set
            estimator.fit(X_train, y_train)
        # predict values for outer loop test set
        test_set = table.iloc[test_index]
        pred = pd.DataFrame(estimator.predict(test_set), index=test_set.index)

        # log predictions results
        predictions = pd.concat([predictions, pred])
        # log accuracy on that fold
        scores += [scoring(pred, metadata.iloc[test_index])]
        # log feature importances
        if calc_feature_importance:
            imp = _calculate_feature_importances(X_train, estimator)
            importances += [imp]
        # log top parameters
        # for now we will cast as a str (instead of dict) so that we can count
        # frequency of unique elements below
        top_params += [str(estimator.get_params())]

    # Report most frequent best params
    # convert top_params to a set, order by count (hence str conversion above)
    # max will be the most frequent... then we convert back to a dict via eval
    # which should be safe since this is always a dict of param values reported
    # by sklearn.
    tops = max(set(top_params), key=top_params.count)
    tops = eval(tops)

    # calculate mean feature importances
    if calc_feature_importance:
        importances = _mean_feature_importance(importances)
    else:
        importances = _null_feature_importance(table)

    predictions.columns = ['prediction']
    predictions.index.name = 'SampleID'

    return scores, predictions, importances, tops


def _mean_feature_importance(importances):
    '''Calculate mean feature importance across a list of pd.dataframes
    containing importance scores of the same features from multiple models
    (e.g., CV importance scores).
    '''
    imp = pd.concat(importances, axis=1)
    # groupby column name instead of taking column mean to support 2d arrays
    imp = imp.groupby(imp.columns, axis=1).mean()
    return imp.sort_values(imp.columns[0], ascending=False)


def _null_feature_importance(table):
    imp = pd.DataFrame(index=table.columns)
    imp.index.name = "feature"
    imp["importance"] = 1
    return imp


def _maz_score(metadata, predicted, column, group_by, control):
    '''pd.DataFrame -> pd.DataFrame'''
    # extract control data
    md_control = metadata[metadata[group_by] == control]

    # for each bin, calculate median and SD in control samples
    medians = {}
    for n in md_control[column].unique():
        _bin = md_control[md_control[column] == n]
        _median = _bin[predicted].median()
        _std = _bin[predicted].std()
        medians[n] = (_median, _std)

    # calculate maturity and MAZ scores in all samples
    maturity_scores = []
    maz_scores = []
    for i, v in metadata[predicted].iteritems():
        _median, _std = medians[metadata.loc[i][column]]
        maturity = v - _median
        maturity_scores.append(maturity)
        if maturity == 0.0 or _std == 0.0:
            maz_score = 0.0
        else:
            maz_score = maturity / _std
        maz_scores.append(maz_score)

    maturity = '{0} maturity'.format(column)
    metadata[maturity] = maturity_scores
    maz = '{0} MAZ score'.format(column)
    metadata[maz] = maz_scores

    return metadata


def _select_estimator(estimator, n_jobs, n_estimators, random_state=None):
    '''Select estimator and parameters from argument name.'''
    # Regressors
    if estimator == 'RandomForestRegressor':
        param_dist = {**parameters['ensemble'], **parameters['bootstrap']}
        estimator = RandomForestRegressor(
            n_jobs=n_jobs, n_estimators=n_estimators,
            random_state=random_state)
    elif estimator == 'ExtraTreesRegressor':
        param_dist = {**parameters['ensemble'], **parameters['bootstrap']}
        estimator = ExtraTreesRegressor(
            n_jobs=n_jobs, n_estimators=n_estimators,
            random_state=random_state)
    elif estimator == 'GradientBoostingRegressor':
        param_dist = parameters['ensemble']
        estimator = GradientBoostingRegressor(
            n_estimators=n_estimators, random_state=random_state)
    elif estimator == 'SVR':
        param_dist = {**parameters['svm'], 'epsilon': [0.0, 0.1]}
        estimator = SVR(kernel='rbf')
    elif estimator == 'LinearSVR':
        param_dist = {**parameters['svm'], 'epsilon': [0.0, 0.1]}
        estimator = SVR(kernel='linear')
    elif estimator == 'Ridge':
        param_dist = parameters['linear']
        estimator = Ridge(solver='auto', random_state=random_state)
    elif estimator == 'Lasso':
        param_dist = parameters['linear']
        estimator = Lasso(random_state=random_state)
    elif estimator == 'ElasticNet':
        param_dist = parameters['linear']
        estimator = ElasticNet(random_state=random_state)
    elif estimator == 'KNeighborsRegressor':
        param_dist = parameters['kneighbors']
        estimator = KNeighborsRegressor(algorithm='auto')

    # Classifiers
    elif estimator == 'RandomForestClassifier':
        param_dist = {**parameters['ensemble'], **parameters['bootstrap'],
                      **parameters['criterion']}
        estimator = RandomForestClassifier(
            n_jobs=n_jobs, n_estimators=n_estimators,
            random_state=random_state)
    elif estimator == 'ExtraTreesClassifier':
        param_dist = {**parameters['ensemble'], **parameters['bootstrap'],
                      **parameters['criterion']}
        estimator = ExtraTreesClassifier(
            n_jobs=n_jobs, n_estimators=n_estimators,
            random_state=random_state)
    elif estimator == 'GradientBoostingClassifier':
        param_dist = parameters['ensemble']
        estimator = GradientBoostingClassifier(
            n_estimators=n_estimators, random_state=random_state)
    elif estimator == 'LinearSVC':
        param_dist = parameters['linear_svm']
        estimator = LinearSVC(random_state=random_state)
    elif estimator == 'SVC':
        param_dist = parameters['svm']
        estimator = SVC(kernel='rbf', random_state=random_state)
    elif estimator == 'KNeighborsClassifier':
        param_dist = parameters['kneighbors']
        estimator = KNeighborsClassifier(algorithm='auto')

    return param_dist, estimator


def _train_adaboost_base_estimator(table, metadata, column, n_estimators,
                                   n_jobs, cv, random_state=None,
                                   parameter_tuning=False,
                                   classification=True):
    param_dist = parameters['ensemble']
    if classification:
        base_estimator = DecisionTreeClassifier()
        adaboost_estimator = AdaBoostClassifier
    else:
        base_estimator = DecisionTreeRegressor()
        adaboost_estimator = AdaBoostRegressor

    if parameter_tuning:
        features, targets = _load_data(table, metadata)
        base_estimator = _tune_parameters(
            features, targets[column], base_estimator, param_dist,
            n_jobs=n_jobs, cv=cv, random_state=random_state).best_estimator_

    return adaboost_estimator(
        base_estimator, n_estimators, random_state=random_state)


def _disable_feature_selection(estimator, optimize_feature_selection):
    '''disable feature selection for unsupported classifiers.'''

    unsupported = ['KNeighborsClassifier', 'SVC', 'KNeighborsRegressor', 'SVR']

    if estimator in unsupported:
        optimize_feature_selection = False
        calc_feature_importance = False
        _warn_feature_selection()
    else:
        calc_feature_importance = True

    return optimize_feature_selection, calc_feature_importance


def _set_parameters_and_estimator(estimator, table, metadata, column,
                                  n_estimators, n_jobs, cv, random_state,
                                  parameter_tuning, classification=True):
    # specify parameters and distributions to sample from for parameter tuning
    if estimator in ['AdaBoostClassifier', 'AdaBoostRegressor']:
        estimator = _train_adaboost_base_estimator(
            table, metadata, column, n_estimators, n_jobs, cv, random_state,
            parameter_tuning, classification=classification)
        parameter_tuning = False
        param_dist = None
    else:
        param_dist, estimator = _select_estimator(
            estimator, n_jobs, n_estimators, random_state)
    return estimator, param_dist, parameter_tuning


def _warn_feature_selection():
    warning = (
        ('This estimator does not support recursive feature extraction with '
         'the parameter settings requested. See documentation or try a '
         'different estimator model.'))
    warnings.warn(warning, UserWarning)<|MERGE_RESOLUTION|>--- conflicted
+++ resolved
@@ -210,7 +210,39 @@
     return rfecv, importance, top_feature_data, rfep
 
 
-<<<<<<< HEAD
+def nested_cross_validation(table, metadata, cv, random_state, n_jobs,
+                            n_estimators, estimator, stratify,
+                            parameter_tuning, classification, scoring):
+    # extract column name from NumericMetadataColumn
+    column = metadata.to_series().name
+
+    # load feature data, metadata targets
+    X_train, y_train = _load_data(table, metadata)
+
+    # disable feature selection for unsupported estimators
+    optimize_feature_selection, calc_feature_importance = \
+        _disable_feature_selection(estimator, False)
+
+    # specify parameters and distributions to sample from for parameter tuning
+    estimator, param_dist, parameter_tuning = _set_parameters_and_estimator(
+        estimator, table, y_train[column], column, n_estimators, n_jobs, cv,
+        random_state, parameter_tuning, classification)
+
+    # predict values for all samples via (nested) CV
+    scores, predictions, importances, tops = _fit_and_predict_cv(
+        X_train, y_train[column], estimator, param_dist, n_jobs, scoring,
+        random_state, cv, stratify, calc_feature_importance, parameter_tuning)
+
+    # Print accuracy score to stdout
+    print("Estimator Accuracy: {0} ± {1}".format(
+        np.mean(scores), np.std(scores)))
+
+    # TODO: save down estimator with tops parameters (currently the estimator
+    # would be untrained, and tops parameters are not reported)
+
+    return predictions['prediction'], importances
+
+
 def _fit_estimator(features, targets, estimator, n_estimators=100, step=0.05,
                    cv=5, random_state=None, n_jobs=1,
                    optimize_feature_selection=False, parameter_tuning=False,
@@ -247,39 +279,6 @@
     estimator.fit(X_train, y_train)
 
     return estimator, importance
-=======
-def nested_cross_validation(table, metadata, cv, random_state, n_jobs,
-                            n_estimators, estimator, stratify,
-                            parameter_tuning, classification, scoring):
-    # extract column name from NumericMetadataColumn
-    column = metadata.to_series().name
-
-    # load feature data, metadata targets
-    X_train, y_train = _load_data(table, metadata)
-
-    # disable feature selection for unsupported estimators
-    optimize_feature_selection, calc_feature_importance = \
-        _disable_feature_selection(estimator, False)
-
-    # specify parameters and distributions to sample from for parameter tuning
-    estimator, param_dist, parameter_tuning = _set_parameters_and_estimator(
-        estimator, table, y_train[column], column, n_estimators, n_jobs, cv,
-        random_state, parameter_tuning, classification)
-
-    # predict values for all samples via (nested) CV
-    scores, predictions, importances, tops = _fit_and_predict_cv(
-        X_train, y_train[column], estimator, param_dist, n_jobs, scoring,
-        random_state, cv, stratify, calc_feature_importance, parameter_tuning)
-
-    # Print accuracy score to stdout
-    print("Estimator Accuracy: {0} ± {1}".format(
-        np.mean(scores), np.std(scores)))
-
-    # TODO: save down estimator with tops parameters (currently the estimator
-    # would be untrained, and tops parameters are not reported)
-
-    return predictions['prediction'], importances
->>>>>>> 25049163
 
 
 def split_optimize_classify(features, targets, column, estimator,
@@ -357,14 +356,9 @@
         rfep.savefig(join(output_dir, 'rfe_plot.pdf'))
         plt.close('all')
 
-<<<<<<< HEAD
-    X_train = X_train.loc[:, importance["feature"]]
-    if X_test not None:
-        X_test = X_test.loc[:, importance["feature"]]
-=======
     X_train = X_train.loc[:, importance.index]
-    X_test = X_test.loc[:, importance.index]
->>>>>>> 25049163
+    if X_test is not None:
+        X_test = X_test.loc[:, importance.index]
 
     return X_train, X_test, importance
 
